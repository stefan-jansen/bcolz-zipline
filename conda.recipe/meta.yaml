{% set name = "bcolz-zipline" %}
{% set version = "1.2.5" %}

package:
  name: {{ name|lower }}
  version: {{ version }}

source:
  url: https://pypi.io/packages/source/{{ name[0] }}/{{ name }}/{{ name }}-{{ version }}.tar.gz
  md5: 2afd6c5b2fdf107cc13925458b32844f

build:
  number: 0
  script: {{ PYTHON }} -m pip install -vv .

requirements:
  build:
    - python                                 # [build_platform != target_platform]
    - cython                                 # [build_platform != target_platform]
<<<<<<< HEAD
    - numpy <1.23                           # [build_platform != target_platform]    -
=======
    - numpy
>>>>>>> 977ce345
    - {{ compiler('c') }}
  host:
    - python
    - cython
    - numpy <1.23
    - toml
    - pip
    - setuptools_scm
  run:
    - python
    - {{ pin_compatible('numpy') }}

test:
  commands:
    - python -c "import bcolz; bcolz.test()"
  requires:
    - numpy <1.23

about:
  home: https://github.com/stefan-jansen/bcolz-zipline
  summary: Columnar and compressed data containers.
  license: BSD-1-Clause
  license_file: LICENSES/BCOLZ.txt

<|MERGE_RESOLUTION|>--- conflicted
+++ resolved
@@ -17,11 +17,7 @@
   build:
     - python                                 # [build_platform != target_platform]
     - cython                                 # [build_platform != target_platform]
-<<<<<<< HEAD
-    - numpy <1.23                           # [build_platform != target_platform]    -
-=======
-    - numpy
->>>>>>> 977ce345
+    - numpy                                  # [build_platform != target_platform]    -
     - {{ compiler('c') }}
   host:
     - python
