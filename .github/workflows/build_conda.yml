--- conflicted
+++ resolved
@@ -24,17 +24,6 @@
       - name: Checkout bcolz
         uses: actions/checkout@v2
 
-<<<<<<< HEAD
-=======
-      - name: Setup miniconda3
-        uses: conda-incubator/setup-miniconda@v2
-        with:
-          miniconda-version: "latest"
-          auto-update-conda: true
-          python-version: ${{ matrix.python }}
-          activate-environment: recipe
-          channels: defaults, conda-forge, anaconda
->>>>>>> c1c13cf5
       - name: discover macos.sdk
         run: |
           locate macosx10.14
@@ -42,8 +31,6 @@
           find / -type d -iname "macosx10.14" 2>/dev/null -ls
           find / -type d -iname "macosx10.15" 2>/dev/null -ls
           ls /
-<<<<<<< HEAD
-
 
 #      - name: Setup miniconda3
 #        uses: conda-incubator/setup-miniconda@v2
@@ -54,9 +41,6 @@
 #          activate-environment: recipe
 #          channels: defaults, conda-forge, anaconda
 
-=======
-
->>>>>>> c1c13cf5
 #
 #      - name: conda install
 #        run: |
