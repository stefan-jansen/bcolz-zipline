--- conflicted
+++ resolved
@@ -26,16 +26,9 @@
       - name: Checkout bcolz
         uses: actions/checkout@v4
         with:
-<<<<<<< HEAD
           submodules: 'recursive'
           fetch-depth: 0
           fetch-tags: true
-=======
-          submodules: true
-          fetch-depth: 0
-          fetch-tags: true
-          ref: 1.2.9
->>>>>>> dc229d2b
 
       - name: Get tags
         run: git fetch --tags origin
