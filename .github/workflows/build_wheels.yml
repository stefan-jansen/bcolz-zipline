name: Build Wheels

on:
  workflow_dispatch:
    inputs:
      target:
        type: choice
        description: 'Package Index'
        required: true
        default: 'PYPI'
        options: [ 'TESTPYPI', 'PYPI' ]

jobs:
  build_wheels:
    name: Wheels for ${{ matrix.python }} on ${{ matrix.os }} - upload to ${{github.event.inputs.target}}
    runs-on: ${{ matrix.os }}

    strategy:
      fail-fast: false
      matrix:
        os: [ ubuntu-latest , windows-latest, macos-latest ]
        python: [ "cp38", "cp39", "cp310", "cp311" , "cp312" ]
        arch: [ auto64 ]

    steps:
      - name: Checkout bcolz
        uses: actions/checkout@v4
        with:
          submodules: 'recursive'
          fetch-depth: 0
          fetch-tags: true

      - name: Get tags
        run: git fetch --tags origin

      - name: Wheels macOS / Linux
        if: runner.os != 'Windows'
<<<<<<< HEAD
        uses: pypa/cibuildwheel@v2.21.1
=======
        uses: pypa/cibuildwheel@v2.20.0
>>>>>>> 709812dd
        env:
          CIBW_BEFORE_ALL_MACOS: brew install hdf5 c-blosc
          CIBW_ARCHS_LINUX: ${{ matrix.arch }}
          CIBW_ARCHS_MACOS: x86_64 arm64
          CIBW_BUILD: "${{ matrix.python }}-*"
          CIBW_SKIP: "*-musllinux_*"
          CIBW_ENVIRONMENT_LINUX: DISABLE_BCOLZ_AVX2=true
          CIBW_ENVIRONMENT_MACOS: MACOSX_DEPLOYMENT_TARGET=10.15 DISABLE_BCOLZ_AVX2=true DISABLE_BCOLZ_SSE2=true
          CIBW_BEFORE_TEST: pip install -U setuptools

      - name: Install MSVC amd64
        if: runner.os == 'Windows'
        uses: ilammy/msvc-dev-cmd@v1
        with:
          arch: amd64

      - name: Wheels Windows
        if: runner.os == 'Windows'
<<<<<<< HEAD
        uses: pypa/cibuildwheel@v2.21.1
=======
        uses: pypa/cibuildwheel@v2.20.0
>>>>>>> 709812dd
        env:
          CIBW_BUILD: "${{ matrix.python }}-win_amd64"
          CIBW_ENVIRONMENT: DISABLE_BCOLZ_AVX2=true DISABLE_BCOLZ_SSE2=true
          CIBW_BEFORE_TEST: pip install -U setuptools

      - name: Upload wheels
        uses: actions/upload-artifact@v4
        with:
          path: wheelhouse/*.whl
          name: cibw-wheels-${{ matrix.os }}-${{ matrix.cibw_archs }}-${{ strategy.job-index }}
          overwrite: true

  build_sdist:
    name: Build source distribution
    runs-on: ubuntu-latest
    steps:
      - name: Checkout bcolz
        uses: actions/checkout@v4
        with:
          submodules: true
          fetch-depth: 0
          fetch-tags: true
          ref: 1.2.9

      - name: Install Python
        uses: actions/setup-python@v5
        with:
          python-version: '3.10'

      - name: Build sdist
        run: |
          pip install -U pip setuptools build
          python -m build --sdist

      - name: store
        uses: actions/upload-artifact@v4
        with:
          name: cibw-sdist
          path: dist/*.tar.gz

  upload_pypi:
    name: Upload to ${{github.event.inputs.target}}
    needs: [ build_wheels, build_sdist ]
    runs-on: ubuntu-latest
    steps:
      - uses: actions/download-artifact@v4
        with:
          pattern: cibw-*
          path: dist
          merge-multiple: true

      - name: Publish to PyPI
        if: ${{ github.event.inputs.target  == 'PYPI' }}
        uses: pypa/gh-action-pypi-publish@release/v1
        with:
          user: __token__
          password: ${{ secrets.PYPI_TOKEN }}

      - name: Publish to PyPI - Test
        if: ${{ github.event.inputs.target  == 'TESTPYPI' }}
        uses: pypa/gh-action-pypi-publish@release/v1
        with:
          user: __token__
          password: ${{ secrets.PYPITEST_TOKEN }}
          repository-url: https://test.pypi.org/legacy/
          skip-existing: true
          verbose: true
<|MERGE_RESOLUTION|>--- conflicted
+++ resolved
@@ -35,11 +35,7 @@
 
       - name: Wheels macOS / Linux
         if: runner.os != 'Windows'
-<<<<<<< HEAD
-        uses: pypa/cibuildwheel@v2.21.1
-=======
         uses: pypa/cibuildwheel@v2.20.0
->>>>>>> 709812dd
         env:
           CIBW_BEFORE_ALL_MACOS: brew install hdf5 c-blosc
           CIBW_ARCHS_LINUX: ${{ matrix.arch }}
@@ -58,11 +54,7 @@
 
       - name: Wheels Windows
         if: runner.os == 'Windows'
-<<<<<<< HEAD
-        uses: pypa/cibuildwheel@v2.21.1
-=======
         uses: pypa/cibuildwheel@v2.20.0
->>>>>>> 709812dd
         env:
           CIBW_BUILD: "${{ matrix.python }}-win_amd64"
           CIBW_ENVIRONMENT: DISABLE_BCOLZ_AVX2=true DISABLE_BCOLZ_SSE2=true
