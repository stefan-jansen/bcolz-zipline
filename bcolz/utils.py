--- conflicted
+++ resolved
@@ -14,8 +14,9 @@
 import os
 import os.path
 import subprocess
+from time import time
+
 import math
-from time import time
 import numpy as np
 
 
@@ -57,14 +58,14 @@
     # 4 MB for datasets >= 10 GB
     # The next figure is based on experiments with 'movielens-bench' repo
     basesize = 4 * 1024
-    return basesize * int(2**(math.log10(expectedsizeinMB)+6))
+    return basesize * int(2 ** (math.log10(expectedsizeinMB) + 6))
 
 
 def limit_es(expectedsizeinMB):
     """Protection against creating too small or too large chunks."""
-    if expectedsizeinMB < 1e-4:     # < .1 KB
+    if expectedsizeinMB < 1e-4:  # < .1 KB
         expectedsizeinMB = 1e-4
-    elif expectedsizeinMB > 1e4:    # > 10 GB
+    elif expectedsizeinMB > 1e4:  # > 10 GB
         expectedsizeinMB = 1e4
     return expectedsizeinMB
 
@@ -86,7 +87,7 @@
 
     expectedsizeinMB = limit_es(expectedsizeinMB)
     zone = int(math.log10(expectedsizeinMB))
-    expectedsizeinMB = 10**zone
+    expectedsizeinMB = 10 ** zone
     chunksize = csformula(expectedsizeinMB)
     return chunksize
 
@@ -109,13 +110,8 @@
         array = np.array(array)
 
     # Arrays with a 0 stride are special
-<<<<<<< HEAD
-    if type(array) == np.ndarray and len(array.strides) and array.strides[0] == 0 and dtype is not None:
-        if array.dtype != dtype.base:
-=======
     if type(array) == np.ndarray and len(array.strides) and array.strides[0] == 0:
         if dtype is not None and array.dtype != dtype.base:
->>>>>>> 87583466
             raise TypeError("dtypes do not match")
         return array
 
@@ -138,7 +134,7 @@
     # Check if we need a broadcast
     if arrlen is not None and arrlen != len(array):
         array2 = np.empty(shape=(arrlen,), dtype=dtype)
-        array2[:] = array   # broadcast
+        array2[:] = array  # broadcast
         array = array2
 
     return array
@@ -146,16 +142,16 @@
 
 def human_readable_size(size):
     """Return a string for better assessing large number of bytes."""
-    if size < 2**10:
+    if size < 2 ** 10:
         return "%s" % size
-    elif size < 2**20:
-        return "%.2f KB" % (size / float(2**10))
-    elif size < 2**30:
-        return "%.2f MB" % (size / float(2**20))
-    elif size < 2**40:
-        return "%.2f GB" % (size / float(2**30))
+    elif size < 2 ** 20:
+        return "%.2f KB" % (size / float(2 ** 10))
+    elif size < 2 ** 30:
+        return "%.2f MB" % (size / float(2 ** 20))
+    elif size < 2 ** 40:
+        return "%.2f GB" % (size / float(2 ** 30))
     else:
-        return "%.2f TB" % (size / float(2**40))
+        return "%.2f TB" % (size / float(2 ** 40))
 
 
 def build_carray(array, rootdir):
@@ -198,18 +194,16 @@
     return np.around(scale * data) / scale
 
 
-
 # Main part
 # =========
 if __name__ == '__main__':
     print(human_readable_size(1023))
     print(human_readable_size(10234))
-    print(human_readable_size(10234*100))
-    print(human_readable_size(10234*10000))
-    print(human_readable_size(10234*1000000))
-    print(human_readable_size(10234*100000000))
-    print(human_readable_size(10234*1000000000))
-
+    print(human_readable_size(10234 * 100))
+    print(human_readable_size(10234 * 10000))
+    print(human_readable_size(10234 * 1000000))
+    print(human_readable_size(10234 * 100000000))
+    print(human_readable_size(10234 * 1000000000))
 
 # Local Variables:
 # mode: python
